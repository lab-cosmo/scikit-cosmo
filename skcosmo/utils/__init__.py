--- conflicted
+++ resolved
@@ -8,16 +8,12 @@
     Y_feature_orthogonalizer,
     Y_sample_orthogonalizer,
 )
-<<<<<<< HEAD
-from .pcovr_utils import pcovr_covariance, pcovr_kernel, check_lr_fit
-from .progress_bar import get_progress_bar
-=======
 from ._pcovr_utils import (
+    check_lr_fit,
     pcovr_covariance,
     pcovr_kernel,
 )
 from ._progress_bar import get_progress_bar
->>>>>>> 668b7c4d
 
 __all__ = [
     "get_progress_bar",
