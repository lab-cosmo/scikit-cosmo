--- conflicted
+++ resolved
@@ -4,11 +4,7 @@
     tests
     examples
 
-<<<<<<< HEAD
-lint_folders = {toxinidir}/src {toxinidir}/tests {toxinidir}/examples
-=======
-lint_folders = "{toxinidir}/src" "{toxinidir}/tests" "{toxinidir}/docs/src/"
->>>>>>> 93f1b031
+lint_folders = "{toxinidir}/src" "{toxinidir}/tests" "{toxinidir}/docs/src/" "{toxinidir}/examples"
 
 
 [testenv:tests]
