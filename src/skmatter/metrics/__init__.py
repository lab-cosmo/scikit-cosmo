--- conflicted
+++ resolved
@@ -38,7 +38,6 @@
   linear or kernel model.
 
 There are also two distance metrics compatible with the periodic boundary conditions
-<<<<<<< HEAD
 available.
 
   .. note::
@@ -49,14 +48,6 @@
   of points. It is compatible with the periodic boundary conditions.
   If the cell length is not provided, it will fall back to the ``scikit-learn`` version
   of the euclidean distance :func:`sklearn.metrics.pairwise.euclidean_distances`.
-=======
-available (currently only rectangular cells are supported):
-
-* :ref:`pairwise-euclidian-api` computes the euclidean distance between two sets
-  of points. It is compatible with the periodic boundary conditions.
-  If the cell is not provided, it will fall back to the scikit-learn version of the
-  euclidean distance :func:`sklearn.metrics.pairwise.euclidean_distances`.
->>>>>>> 40628006
 * :ref:`pairwise-mahalanobis-api` computes the Mahalanobis distance between two sets
   of points. It is compatible with the periodic boundary conditions.
 """
@@ -95,12 +86,8 @@
     "componentwise_prediction_rigidity",
     "pairwise_euclidean_distances",
     "pairwise_mahalanobis_distances",
-<<<<<<< HEAD
-]
-=======
 ]
 
 DIST_METRICS = {
     "periodic_euclidean": pairwise_euclidean_distances,
-}
->>>>>>> 40628006
+}